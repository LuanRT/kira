--- conflicted
+++ resolved
@@ -20,16 +20,12 @@
     "youtubei.js": "^13.1.0"
   },
   "devDependencies": {
-<<<<<<< HEAD
     "@eslint/js": "^9.9.0",
     "@stylistic/eslint-plugin": "^2.6.4",
     "@vitejs/plugin-vue": "^4.2.3",
     "eslint": "^9.9.0",
     "typescript-eslint": "^8.27.0",
     "globals": "^15.9.0",
-=======
-    "@vitejs/plugin-vue": "^5.2.3",
->>>>>>> 4311f562
     "patch-package": "^6.5.1",
     "typescript": "^5.0.2",
     "vite": "^6.2.2",
